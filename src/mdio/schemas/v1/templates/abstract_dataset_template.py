--- conflicted
+++ resolved
@@ -85,11 +85,7 @@
         self._horizontal_coord_unit = horizontal_coord_unit
 
         attr = self._load_dataset_attributes() or UserAttributes(attributes={})
-<<<<<<< HEAD
-        attr.attributes["traceVariableName"] = self._trace_variable_name
-=======
         attr.attributes["default_variable_name"] = self._default_variable_name
->>>>>>> faeb616d
         self._builder = MDIODatasetBuilder(name=name, attributes=attr)
         self._add_dimensions()
         self._add_coordinates()
