"""End to end testing for SEG-Y to MDIO conversion and back."""

from __future__ import annotations

import json
import os
from typing import TYPE_CHECKING

import dask
import numpy as np
import numpy.testing as npt
import pytest
import xarray.testing as xrt
from segy import SegyFile
<<<<<<< HEAD
from segy.schema import SegySpec
from tests.integration.conftest import _segy_spec_mock_4d
=======
from tests.integration.conftest import get_segy_mock_4d_spec
>>>>>>> db33c2aa
from tests.integration.testing_data import binary_header_teapot_dome
from tests.integration.testing_data import custom_teapot_dome_segy_spec
from tests.integration.testing_data import text_header_teapot_dome
from tests.integration.testing_helpers import get_inline_header_values
from tests.integration.testing_helpers import get_values
from tests.integration.testing_helpers import validate_variable

from mdio import mdio_to_segy
from mdio.api.opener import open_dataset
from mdio.converters.exceptions import GridTraceSparsityError
from mdio.converters.segy import segy_to_mdio
from mdio.core.storage_location import StorageLocation
from mdio.schemas.v1.templates.seismic_3d_prestack_shot import Seismic3DPreStackShotTemplate
from mdio.schemas.v1.templates.template_registry import TemplateRegistry
from mdio.segy.geometry import StreamerShotGeometryType

if TYPE_CHECKING:
    from pathlib import Path
    from typing import Any

    from segy.schema import SegySpec

    from segy.schema import SegySpec

dask.config.set(scheduler="synchronous")


<<<<<<< HEAD
@pytest.mark.parametrize("grid_override", ["NonBinned", "HasDuplicates"])
=======
@pytest.mark.parametrize("grid_override", [{"NonBinned": True}, {"HasDuplicates": True}])
>>>>>>> db33c2aa
@pytest.mark.parametrize("chan_header_type", [StreamerShotGeometryType.C])
class TestImport4DNonReg:
    """Test for 4D segy import with grid overrides."""

    def test_import_4d_segy(  # noqa: PLR0913
        self,
        segy_mock_4d_shots: dict[StreamerShotGeometryType, Path],
        zarr_tmp: Path,
<<<<<<< HEAD
        grid_override: str,
        chan_header_type: StreamerShotGeometryType,
    ) -> None:
        """Test importing a SEG-Y file to MDIO."""
        # Notice that extra parameter.
        # If such usage of template is acceptable,
        # we should properly register it in TemplateRegistry in constructor
        if not TemplateRegistry().is_registered("PreStackShotGathers3DExtTime"):
            TemplateRegistry().register(Seismic3DPreStackShotTemplate("Time", "trace"))
            TemplateRegistry().register(Seismic3DPreStackShotTemplate("Depth", "trace"))

        match grid_override:
            case "NonBinned":
                grid_overrides = {"NonBinned": True, "dimensions": ["channel"]}
                template_name = "PreStackShotGathers3DExtTime"
            case "HasDuplicates":
                grid_overrides = {"HasDuplicates": True}
                template_name = "PreStackShotGathers3DExtTime"
            case _:
                template_name = "PreStackShotGathers3DTime"
                grid_overrides = None

        segy_spec: SegySpec = _segy_spec_mock_4d()
        segy_path = segy_mock_4d_shots[chan_header_type]

        output_location = StorageLocation(str(zarr_tmp))
        segy_to_mdio(
            segy_spec=segy_spec,
            mdio_template=TemplateRegistry().get(template_name),
            input_location=StorageLocation(str(segy_path)),
=======
        grid_override: dict[str, Any],
        chan_header_type: StreamerShotGeometryType,
    ) -> None:
        """Test importing a SEG-Y file to MDIO."""
        segy_spec: SegySpec = get_segy_mock_4d_spec()
        segy_path = segy_mock_4d_shots[chan_header_type]

        input_location = StorageLocation(str(segy_path))
        output_location = StorageLocation(str(zarr_tmp))
        segy_to_mdio(
            segy_spec=segy_spec,
            mdio_template=TemplateRegistry().get("PreStackShotGathers3DTime"),
            input_location=input_location,
>>>>>>> db33c2aa
            output_location=output_location,
            overwrite=True,
            grid_overrides=grid_override,
        )

        # Expected values
        num_samples = 25
        shots = [2, 3, 5, 6, 7, 8, 9]
        cables = [0, 101, 201, 301]
        receivers_per_cable = [1, 5, 7, 5]

<<<<<<< HEAD
        ds = open_dataset(output_location, chunks={})

        assert ds.attrs["attributes"]["binaryHeader"]["samples_per_trace"] == num_samples
        assert ds.attrs["attributes"]["gridOverrides"] == grid_overrides

        assert np.array_equal(ds["shot_point"].values, shots)
        assert np.array_equal(ds["cable"].values, cables)

        # assert grid.select_dim("trace") == Dimension(range(1, np.amax(receivers_per_cable) + 1), "trace")
        expected = list(range(1, np.amax(receivers_per_cable) + 1))
        assert np.array_equal(ds["trace"].values, expected)

        expected = list(range(0, num_samples, 1))
        assert np.array_equal(ds["time"].values, expected)


@pytest.mark.parametrize("grid_override", ["AutoChannelWrap", "None"])
=======
        ds = open_dataset(output_location)

        assert ds.attrs["attributes"]["binaryHeader"]["samples_per_trace"] == num_samples
        assert ds.attrs["attributes"]["gridOverrides"] == grid_override

        assert npt.assert_array_equal(ds["shot_point"], shots)
        xrt.assert_duckarray_equal(ds["cable"], cables)

        # assert grid.select_dim("trace") == Dimension(range(1, np.amax(receivers_per_cable) + 1), "trace")
        expected = list(range(1, np.amax(receivers_per_cable) + 1))
        xrt.assert_duckarray_equal(ds["trace"], expected)

        times_expected = list(range(0, num_samples, 1))
        xrt.assert_duckarray_equal(ds["time"], times_expected)


@pytest.mark.parametrize("grid_override", [{"AutoChannelWrap": True}, None])
>>>>>>> db33c2aa
@pytest.mark.parametrize("chan_header_type", [StreamerShotGeometryType.A, StreamerShotGeometryType.B])
class TestImport4D:
    """Test for 4D segy import with grid overrides."""

    def test_import_4d_segy(  # noqa: PLR0913
        self,
        segy_mock_4d_shots: dict[StreamerShotGeometryType, Path],
        zarr_tmp: Path,
<<<<<<< HEAD
        grid_override: str,
        chan_header_type: StreamerShotGeometryType,
    ) -> None:
        """Test importing a SEG-Y file to MDIO."""
        match grid_override:
            case "AutoChannelWrap":
                grid_overrides = {"AutoChannelWrap": True}
            case _:
                grid_overrides = {}

        segy_spec: SegySpec = _segy_spec_mock_4d()
        segy_path = segy_mock_4d_shots[chan_header_type]

        template_name = "PreStackShotGathers3DTime"
        output_location = StorageLocation(str(zarr_tmp))
        segy_to_mdio(
            segy_spec=segy_spec,
            mdio_template=TemplateRegistry().get(template_name),
=======
        grid_override: dict[str, Any],
        chan_header_type: StreamerShotGeometryType,
    ) -> None:
        """Test importing a SEG-Y file to MDIO."""
        segy_spec: SegySpec = get_segy_mock_4d_spec()
        segy_path = segy_mock_4d_shots[chan_header_type]

        output_location = StorageLocation(str(zarr_tmp))
        segy_to_mdio(
            segy_spec=segy_spec,
            mdio_template=TemplateRegistry().get("PreStackShotGathers3DTime"),
>>>>>>> db33c2aa
            input_location=StorageLocation(str(segy_path)),
            output_location=output_location,
            overwrite=True,
            grid_overrides=grid_override,
        )

        # Expected values
        num_samples = 25
        shots = [2, 3, 5, 6, 7, 8, 9]
        cables = [0, 101, 201, 301]
        receivers_per_cable = [1, 5, 7, 5]

<<<<<<< HEAD
        ds = open_dataset(output_location, chunks={})

        assert ds.attrs["attributes"]["binaryHeader"]["samples_per_trace"] == num_samples
        assert ds.attrs["attributes"]["gridOverrides"] == grid_overrides

        assert np.array_equal(ds["shot_point"].values, shots)
        assert np.array_equal(ds["cable"].values, cables)

        if chan_header_type == StreamerShotGeometryType.B and grid_overrides == {}:
            expected = list(range(1, np.sum(receivers_per_cable) + 1))
        else:
            expected = list(range(1, np.amax(receivers_per_cable) + 1))
        assert np.array_equal(ds["channel"].values, expected)

        expected = list(range(0, num_samples, 1))
        assert np.array_equal(ds["time"].values, expected)
=======
        ds = open_dataset(output_location)

        assert ds.attrs["attributes"]["binaryHeader"]["samples_per_trace"] == num_samples
        assert ds.attrs["attributes"].get("gridOverrides", None) == grid_override  # may not exist, so default=None

        xrt.assert_duckarray_equal(ds["shot_point"], shots)
        xrt.assert_duckarray_equal(ds["cable"], cables)

        if chan_header_type == StreamerShotGeometryType.B and grid_override is None:
            expected = list(range(1, np.sum(receivers_per_cable) + 1))
        else:
            expected = list(range(1, np.amax(receivers_per_cable) + 1))
        xrt.assert_duckarray_equal(ds["channel"], expected)

        expected = list(range(0, num_samples, 1))
        xrt.assert_duckarray_equal(ds["time"], expected)
>>>>>>> db33c2aa


@pytest.mark.parametrize("chan_header_type", [StreamerShotGeometryType.A])
class TestImport4DSparse:
    """Test for 4D segy import with grid overrides."""

    def test_import_4d_segy(  # noqa: PLR0913
        self,
        segy_mock_4d_shots: dict[StreamerShotGeometryType, Path],
        zarr_tmp: Path,
        chan_header_type: StreamerShotGeometryType,
    ) -> None:
        """Test importing a SEG-Y file to MDIO."""
<<<<<<< HEAD
        segy_spec: SegySpec = _segy_spec_mock_4d()
=======
        segy_spec: SegySpec = get_segy_mock_4d_spec()
>>>>>>> db33c2aa
        segy_path = segy_mock_4d_shots[chan_header_type]
        os.environ["MDIO__GRID__SPARSITY_RATIO_LIMIT"] = "1.1"

        # chunksize=(8, 2, 128, 1024),
<<<<<<< HEAD
        template_name = "PreStackShotGathers3DTime"
        with pytest.raises(GridTraceSparsityError) as execinfo:
            segy_to_mdio(
                segy_spec=segy_spec,
                mdio_template=TemplateRegistry().get(template_name),
=======
        with pytest.raises(GridTraceSparsityError) as execinfo:
            segy_to_mdio(
                segy_spec=segy_spec,
                mdio_template=TemplateRegistry().get("PreStackShotGathers3DTime"),
>>>>>>> db33c2aa
                input_location=StorageLocation(str(segy_path)),
                output_location=StorageLocation(str(zarr_tmp)),
                overwrite=True,
                grid_overrides=None,
            )

        os.environ["MDIO__GRID__SPARSITY_RATIO_LIMIT"] = "10"
        assert "This grid is very sparse and most likely user error with indexing." in str(execinfo.value)


<<<<<<< HEAD
# TODO(Mark Roberts): Pending PR "Add Seismic3DPreStackTemplate schema".
# https://github.com/TGSAI/mdio-python/pull/625
@pytest.mark.skip(reason="AutoShotWrap requires a template that is not implemented yet.")
@pytest.mark.parametrize("grid_override", ["AutoChannelWrap_AutoShotWrap", None])
=======
@pytest.mark.skip(reason="AutoShotWrap requires a template that is not implemented yet.")
@pytest.mark.parametrize("grid_override", [{"AutoChannelWrap": True}, {"AutoShotWrap": True}, None])
>>>>>>> db33c2aa
@pytest.mark.parametrize("chan_header_type", [StreamerShotGeometryType.A, StreamerShotGeometryType.B])
class TestImport6D:
    """Test for 6D segy import with grid overrides."""

    def test_import_6d_segy(  # noqa: PLR0913
        self,
        segy_mock_4d_shots: dict[StreamerShotGeometryType, Path],
        zarr_tmp: Path,
<<<<<<< HEAD
        grid_override: str,
        chan_header_type: StreamerShotGeometryType,
    ) -> None:
        """Test importing a SEG-Y file to MDIO."""
        match grid_override:
            case "AutoChannelWrap_AutoShotWrap":
                grid_overrides = {"AutoChannelWrap": True, "AutoShotWrap": True}
            case _:
                grid_overrides = {}

        segy_spec: SegySpec = _segy_spec_mock_4d()
        segy_path = segy_mock_4d_shots[chan_header_type]

        output_location = StorageLocation(str(zarr_tmp))
        # The "AutoShotWrap" grid overide requires a template with dimensions
        # 'channel', 'cable', 'gun', 'shot_line', 'shot_point'
        # When such template is available, we shall enable this test
        template_name = "XYZ"  # Placeholder for the template
        segy_to_mdio(
            segy_spec=segy_spec,
            mdio_template=TemplateRegistry().get(template_name),
=======
        grid_override: dict[str, Any],
        chan_header_type: StreamerShotGeometryType,
    ) -> None:
        """Test importing a SEG-Y file to MDIO."""
        segy_spec: SegySpec = get_segy_mock_4d_spec()
        segy_path = segy_mock_4d_shots[chan_header_type]

        output_location = StorageLocation(str(zarr_tmp))
        segy_to_mdio(
            segy_spec=segy_spec,
            mdio_template=TemplateRegistry().get("XYZ"),  # Placeholder for the template
>>>>>>> db33c2aa
            input_location=StorageLocation(str(segy_path)),
            output_location=output_location,
            overwrite=True,
            grid_overrides=grid_override,
        )

        # Expected values
        num_samples = 25
        shots = [2, 3, 5, 6, 7, 8, 9]  # original shot list
        if grid_override is not None and "AutoShotWrap" in grid_override:
            shots_new = [int(shot / 2) for shot in shots]  # Updated shot index when ingesting with 2 guns
            shots_set = set(shots_new)  # remove duplicates
            shots = list(shots_set)  # Unique shot points for 6D indexed with gun
        cables = [0, 101, 201, 301]
        guns = [1, 2]
        receivers_per_cable = [1, 5, 7, 5]

<<<<<<< HEAD
        ds = open_dataset(output_location, chunks={})

        assert np.array_equal(ds["gun"].values, guns)
        assert np.array_equal(ds["shot_point"].values, shots)
        assert np.array_equal(ds["cable"].values, cables)

        if chan_header_type == StreamerShotGeometryType.B and grid_overrides == {}:
            expected = list(range(1, np.sum(receivers_per_cable) + 1))
        else:
            expected = list(range(1, np.amax(receivers_per_cable) + 1))
        assert np.array_equal(ds["channel"].values, expected)

        expected = list(range(0, num_samples, 1))
        assert np.array_equal(ds["time"].values, expected)
=======
        ds = open_dataset(output_location)

        xrt.assert_duckarray_equal(ds["gun"], guns)
        xrt.assert_duckarray_equal(ds["shot_point"], shots)
        xrt.assert_duckarray_equal(ds["cable"], cables)

        if chan_header_type == StreamerShotGeometryType.B and grid_override is None:
            expected = list(range(1, np.sum(receivers_per_cable) + 1))
        else:
            expected = list(range(1, np.amax(receivers_per_cable) + 1))
        xrt.assert_duckarray_equal(ds["channel"], expected)

        times_expected = list(range(0, num_samples, 1))
        xrt.assert_duckarray_equal(ds["time"], times_expected)
>>>>>>> db33c2aa


@pytest.mark.dependency
def test_3d_import(segy_input: Path, zarr_tmp: Path) -> None:
    """Test importing a SEG-Y file to MDIO.

    NOTE: This test must be executed before the 'TestReader' and 'TestExport' tests.
    """
    segy_to_mdio(
        segy_spec=custom_teapot_dome_segy_spec(keep_unaltered=True),
        mdio_template=TemplateRegistry().get("PostStack3DTime"),
        input_location=StorageLocation(str(segy_input)),
        output_location=StorageLocation(str(zarr_tmp)),
        overwrite=True,
    )


@pytest.mark.dependency("test_3d_import")
class TestReader:
    """Test reader functionality.

    NOTE: These tests must be executed after the 'test_3d_import' and before running 'TestExport' tests.
    """

    def test_dataset_metadata(self, zarr_tmp: Path) -> None:
        """Metadata reading tests."""
        ds = open_dataset(StorageLocation(str(zarr_tmp)))
        expected_attrs = {
            "apiVersion": "1.0.0a1",
            "createdOn": "2025-08-06 16:21:54.747880+00:00",
            "name": "PostStack3DTime",
        }
        actual_attrs_json = ds.attrs
        # compare one by one due to ever changing createdOn. For it, we only check existence
        for key, value in expected_attrs.items():
            assert key in actual_attrs_json
            if key == "createdOn":
                assert actual_attrs_json[key] is not None
            else:
                assert actual_attrs_json[key] == value

        attributes = ds.attrs["attributes"]
        assert attributes is not None
        assert len(attributes) == 7
        # Validate all attributes provided by the abstract template
        assert attributes["default_variable_name"] == "amplitude"
        assert attributes["surveyDimensionality"] == "3D"
        assert attributes["ensembleType"] == "line"
        assert attributes["processingStage"] == "post-stack"
        assert attributes["textHeader"] == text_header_teapot_dome()
        assert attributes["binaryHeader"] == binary_header_teapot_dome()
        assert attributes["gridOverrides"] == {}

    def test_variable_metadata(self, zarr_tmp: Path) -> None:
        """Metadata reading tests."""
        ds = open_dataset(StorageLocation(str(zarr_tmp)))
        expected_attrs = {
            "count": 97354860,
            "sum": -8594.551666259766,
            "sum_squares": 40571291.6875,
            "min": -8.375323295593262,
            "max": 0.0,
            "histogram": {"counts": [], "bin_centers": []},
        }
        actual_attrs_json = json.loads(ds["amplitude"].attrs["statsV1"])
        assert actual_attrs_json == expected_attrs

    def test_grid(self, zarr_tmp: Path) -> None:
        """Test validating MDIO variables."""
        ds = open_dataset(StorageLocation(str(zarr_tmp)))

        # Validate the dimension coordinate variables
        validate_variable(ds, "inline", (345,), ("inline",), np.int32, range(1, 346), get_values)
        validate_variable(ds, "crossline", (188,), ("crossline",), np.int32, range(1, 189), get_values)
        validate_variable(ds, "time", (1501,), ("time",), np.int32, range(0, 3002, 2), get_values)

        # Validate the non-dimensional coordinate variables
        validate_variable(ds, "cdp_x", (345, 188), ("inline", "crossline"), np.float64, None, None)
        validate_variable(ds, "cdp_y", (345, 188), ("inline", "crossline"), np.float64, None, None)

        # Validate the headers
        # We have a custom set of headers since we used customize_segy_specs()
        segy_spec = custom_teapot_dome_segy_spec(keep_unaltered=True)
        data_type = segy_spec.trace.header.dtype

        validate_variable(
            ds,
            "headers",
            (345, 188),
            ("inline", "crossline"),
            data_type.newbyteorder("native"),  # mdio saves with machine endian, spec could be different endian
            range(1, 346),
            get_inline_header_values,
        )

        # Validate the trace mask
        validate_variable(ds, "trace_mask", (345, 188), ("inline", "crossline"), np.bool, None, None)

        # validate the amplitude data
        validate_variable(
            ds,
            "amplitude",
            (345, 188, 1501),
            ("inline", "crossline", "time"),
            np.float32,
            None,
            None,
        )

    def test_inline_reads(self, zarr_tmp: Path) -> None:
        """Read and compare every 75 inlines' mean and std. dev."""
        ds = open_dataset(StorageLocation(str(zarr_tmp)))
        inlines = ds["amplitude"][::75, :, :]
        mean, std = inlines.mean(), inlines.std()
        npt.assert_allclose([mean, std], [1.0555277e-04, 6.0027051e-01], rtol=1e-05)

    def test_crossline_reads(self, zarr_tmp: Path) -> None:
        """Read and compare every 75 crosslines' mean and std. dev."""
        ds = open_dataset(StorageLocation(str(zarr_tmp)))
        xlines = ds["amplitude"][:, ::75, :]
        mean, std = xlines.mean(), xlines.std()

        npt.assert_allclose([mean, std], [-5.0329847e-05, 5.9406823e-01], rtol=1e-06)

    def test_zslice_reads(self, zarr_tmp: Path) -> None:
        """Read and compare every 225 z-slices' mean and std. dev."""
        ds = open_dataset(StorageLocation(str(zarr_tmp)))
        slices = ds["amplitude"][:, :, ::225]
        mean, std = slices.mean(), slices.std()
        npt.assert_allclose([mean, std], [0.005236923, 0.61279935], rtol=1e-06)


@pytest.mark.dependency("test_3d_import")
class TestExport:
    """Test SEG-Y exporting functionality.

    NOTE: This test(s) must be executed after the 'test_3d_import' and 'TestReader' tests successfully complete.
    """

    def test_3d_export(self, segy_input: Path, zarr_tmp: Path, segy_export_tmp: Path) -> None:
        """Test 3D export to IBM and IEEE."""
        spec = custom_teapot_dome_segy_spec(keep_unaltered=True)

        mdio_to_segy(
            segy_spec=spec,
            input_location=StorageLocation(str(zarr_tmp)),
            output_location=StorageLocation(str(segy_export_tmp)),
        )

        # Check if file sizes match on IBM file.
        assert segy_input.stat().st_size == segy_export_tmp.stat().st_size

        # IBM. Is random original traces and headers match round-trip file?
        in_segy = SegyFile(segy_input, spec=spec)
        out_segy = SegyFile(segy_export_tmp, spec=spec)

        num_traces = in_segy.num_traces
        random_indices = np.random.choice(num_traces, 100, replace=False)
        in_traces = in_segy.trace[random_indices]
        out_traces = out_segy.trace[random_indices]

        assert in_segy.num_traces == out_segy.num_traces
        assert in_segy.text_header == out_segy.text_header
        assert in_segy.binary_header == out_segy.binary_header
        # TODO (Dmitriy Repin): Reconcile custom SegySpecs used in the roundtrip SEGY -> MDIO -> SEGY tests
        # https://github.com/TGSAI/mdio-python/issues/610
        npt.assert_array_equal(desired=in_traces.header, actual=out_traces.header)
        npt.assert_array_equal(desired=in_traces.sample, actual=out_traces.sample)<|MERGE_RESOLUTION|>--- conflicted
+++ resolved
@@ -12,12 +12,7 @@
 import pytest
 import xarray.testing as xrt
 from segy import SegyFile
-<<<<<<< HEAD
-from segy.schema import SegySpec
-from tests.integration.conftest import _segy_spec_mock_4d
-=======
 from tests.integration.conftest import get_segy_mock_4d_spec
->>>>>>> db33c2aa
 from tests.integration.testing_data import binary_header_teapot_dome
 from tests.integration.testing_data import custom_teapot_dome_segy_spec
 from tests.integration.testing_data import text_header_teapot_dome
@@ -40,16 +35,10 @@
 
     from segy.schema import SegySpec
 
-    from segy.schema import SegySpec
-
 dask.config.set(scheduler="synchronous")
 
 
-<<<<<<< HEAD
-@pytest.mark.parametrize("grid_override", ["NonBinned", "HasDuplicates"])
-=======
 @pytest.mark.parametrize("grid_override", [{"NonBinned": True}, {"HasDuplicates": True}])
->>>>>>> db33c2aa
 @pytest.mark.parametrize("chan_header_type", [StreamerShotGeometryType.C])
 class TestImport4DNonReg:
     """Test for 4D segy import with grid overrides."""
@@ -58,8 +47,7 @@
         self,
         segy_mock_4d_shots: dict[StreamerShotGeometryType, Path],
         zarr_tmp: Path,
-<<<<<<< HEAD
-        grid_override: str,
+        grid_override: dict[str, Any],
         chan_header_type: StreamerShotGeometryType,
     ) -> None:
         """Test importing a SEG-Y file to MDIO."""
@@ -68,28 +56,58 @@
         # we should properly register it in TemplateRegistry in constructor
         if not TemplateRegistry().is_registered("PreStackShotGathers3DExtTime"):
             TemplateRegistry().register(Seismic3DPreStackShotTemplate("Time", "trace"))
-            TemplateRegistry().register(Seismic3DPreStackShotTemplate("Depth", "trace"))
 
         match grid_override:
-            case "NonBinned":
-                grid_overrides = {"NonBinned": True, "dimensions": ["channel"]}
+            case {"NonBinned": True}:
                 template_name = "PreStackShotGathers3DExtTime"
-            case "HasDuplicates":
-                grid_overrides = {"HasDuplicates": True}
+            case {"HasDuplicates": True}:
                 template_name = "PreStackShotGathers3DExtTime"
-            case _:
-                template_name = "PreStackShotGathers3DTime"
-                grid_overrides = None
-
-        segy_spec: SegySpec = _segy_spec_mock_4d()
+
+        segy_spec: SegySpec = get_segy_mock_4d_spec()
         segy_path = segy_mock_4d_shots[chan_header_type]
 
+        input_location = StorageLocation(str(segy_path))
         output_location = StorageLocation(str(zarr_tmp))
         segy_to_mdio(
             segy_spec=segy_spec,
             mdio_template=TemplateRegistry().get(template_name),
-            input_location=StorageLocation(str(segy_path)),
-=======
+            input_location=input_location,
+            output_location=output_location,
+            overwrite=True,
+            grid_overrides=grid_override,
+        )
+
+        # Expected values
+        num_samples = 25
+        shots = [2, 3, 5, 6, 7, 8, 9]
+        cables = [0, 101, 201, 301]
+        receivers_per_cable = [1, 5, 7, 5]
+
+        ds = open_dataset(output_location)
+
+        assert ds.attrs["attributes"]["binaryHeader"]["samples_per_trace"] == num_samples
+        assert ds.attrs["attributes"]["gridOverrides"] == grid_override
+
+        xrt.assert_duckarray_equal(ds["shot_point"], shots)
+        xrt.assert_duckarray_equal(ds["cable"], cables)
+
+        # assert grid.select_dim("trace") == Dimension(range(1, np.amax(receivers_per_cable) + 1), "trace")
+        expected = list(range(1, np.amax(receivers_per_cable) + 1))
+        xrt.assert_duckarray_equal(ds["trace"], expected)
+
+        times_expected = list(range(0, num_samples, 1))
+        xrt.assert_duckarray_equal(ds["time"], times_expected)
+
+
+@pytest.mark.parametrize("grid_override", [{"AutoChannelWrap": True}, None])
+@pytest.mark.parametrize("chan_header_type", [StreamerShotGeometryType.A, StreamerShotGeometryType.B])
+class TestImport4D:
+    """Test for 4D segy import with grid overrides."""
+
+    def test_import_4d_segy(  # noqa: PLR0913
+        self,
+        segy_mock_4d_shots: dict[StreamerShotGeometryType, Path],
+        zarr_tmp: Path,
         grid_override: dict[str, Any],
         chan_header_type: StreamerShotGeometryType,
     ) -> None:
@@ -97,13 +115,11 @@
         segy_spec: SegySpec = get_segy_mock_4d_spec()
         segy_path = segy_mock_4d_shots[chan_header_type]
 
-        input_location = StorageLocation(str(segy_path))
         output_location = StorageLocation(str(zarr_tmp))
         segy_to_mdio(
             segy_spec=segy_spec,
             mdio_template=TemplateRegistry().get("PreStackShotGathers3DTime"),
-            input_location=input_location,
->>>>>>> db33c2aa
+            input_location=StorageLocation(str(segy_path)),
             output_location=output_location,
             overwrite=True,
             grid_overrides=grid_override,
@@ -115,113 +131,6 @@
         cables = [0, 101, 201, 301]
         receivers_per_cable = [1, 5, 7, 5]
 
-<<<<<<< HEAD
-        ds = open_dataset(output_location, chunks={})
-
-        assert ds.attrs["attributes"]["binaryHeader"]["samples_per_trace"] == num_samples
-        assert ds.attrs["attributes"]["gridOverrides"] == grid_overrides
-
-        assert np.array_equal(ds["shot_point"].values, shots)
-        assert np.array_equal(ds["cable"].values, cables)
-
-        # assert grid.select_dim("trace") == Dimension(range(1, np.amax(receivers_per_cable) + 1), "trace")
-        expected = list(range(1, np.amax(receivers_per_cable) + 1))
-        assert np.array_equal(ds["trace"].values, expected)
-
-        expected = list(range(0, num_samples, 1))
-        assert np.array_equal(ds["time"].values, expected)
-
-
-@pytest.mark.parametrize("grid_override", ["AutoChannelWrap", "None"])
-=======
-        ds = open_dataset(output_location)
-
-        assert ds.attrs["attributes"]["binaryHeader"]["samples_per_trace"] == num_samples
-        assert ds.attrs["attributes"]["gridOverrides"] == grid_override
-
-        assert npt.assert_array_equal(ds["shot_point"], shots)
-        xrt.assert_duckarray_equal(ds["cable"], cables)
-
-        # assert grid.select_dim("trace") == Dimension(range(1, np.amax(receivers_per_cable) + 1), "trace")
-        expected = list(range(1, np.amax(receivers_per_cable) + 1))
-        xrt.assert_duckarray_equal(ds["trace"], expected)
-
-        times_expected = list(range(0, num_samples, 1))
-        xrt.assert_duckarray_equal(ds["time"], times_expected)
-
-
-@pytest.mark.parametrize("grid_override", [{"AutoChannelWrap": True}, None])
->>>>>>> db33c2aa
-@pytest.mark.parametrize("chan_header_type", [StreamerShotGeometryType.A, StreamerShotGeometryType.B])
-class TestImport4D:
-    """Test for 4D segy import with grid overrides."""
-
-    def test_import_4d_segy(  # noqa: PLR0913
-        self,
-        segy_mock_4d_shots: dict[StreamerShotGeometryType, Path],
-        zarr_tmp: Path,
-<<<<<<< HEAD
-        grid_override: str,
-        chan_header_type: StreamerShotGeometryType,
-    ) -> None:
-        """Test importing a SEG-Y file to MDIO."""
-        match grid_override:
-            case "AutoChannelWrap":
-                grid_overrides = {"AutoChannelWrap": True}
-            case _:
-                grid_overrides = {}
-
-        segy_spec: SegySpec = _segy_spec_mock_4d()
-        segy_path = segy_mock_4d_shots[chan_header_type]
-
-        template_name = "PreStackShotGathers3DTime"
-        output_location = StorageLocation(str(zarr_tmp))
-        segy_to_mdio(
-            segy_spec=segy_spec,
-            mdio_template=TemplateRegistry().get(template_name),
-=======
-        grid_override: dict[str, Any],
-        chan_header_type: StreamerShotGeometryType,
-    ) -> None:
-        """Test importing a SEG-Y file to MDIO."""
-        segy_spec: SegySpec = get_segy_mock_4d_spec()
-        segy_path = segy_mock_4d_shots[chan_header_type]
-
-        output_location = StorageLocation(str(zarr_tmp))
-        segy_to_mdio(
-            segy_spec=segy_spec,
-            mdio_template=TemplateRegistry().get("PreStackShotGathers3DTime"),
->>>>>>> db33c2aa
-            input_location=StorageLocation(str(segy_path)),
-            output_location=output_location,
-            overwrite=True,
-            grid_overrides=grid_override,
-        )
-
-        # Expected values
-        num_samples = 25
-        shots = [2, 3, 5, 6, 7, 8, 9]
-        cables = [0, 101, 201, 301]
-        receivers_per_cable = [1, 5, 7, 5]
-
-<<<<<<< HEAD
-        ds = open_dataset(output_location, chunks={})
-
-        assert ds.attrs["attributes"]["binaryHeader"]["samples_per_trace"] == num_samples
-        assert ds.attrs["attributes"]["gridOverrides"] == grid_overrides
-
-        assert np.array_equal(ds["shot_point"].values, shots)
-        assert np.array_equal(ds["cable"].values, cables)
-
-        if chan_header_type == StreamerShotGeometryType.B and grid_overrides == {}:
-            expected = list(range(1, np.sum(receivers_per_cable) + 1))
-        else:
-            expected = list(range(1, np.amax(receivers_per_cable) + 1))
-        assert np.array_equal(ds["channel"].values, expected)
-
-        expected = list(range(0, num_samples, 1))
-        assert np.array_equal(ds["time"].values, expected)
-=======
         ds = open_dataset(output_location)
 
         assert ds.attrs["attributes"]["binaryHeader"]["samples_per_trace"] == num_samples
@@ -238,7 +147,6 @@
 
         expected = list(range(0, num_samples, 1))
         xrt.assert_duckarray_equal(ds["time"], expected)
->>>>>>> db33c2aa
 
 
 @pytest.mark.parametrize("chan_header_type", [StreamerShotGeometryType.A])
@@ -252,46 +160,27 @@
         chan_header_type: StreamerShotGeometryType,
     ) -> None:
         """Test importing a SEG-Y file to MDIO."""
-<<<<<<< HEAD
-        segy_spec: SegySpec = _segy_spec_mock_4d()
-=======
         segy_spec: SegySpec = get_segy_mock_4d_spec()
->>>>>>> db33c2aa
         segy_path = segy_mock_4d_shots[chan_header_type]
         os.environ["MDIO__GRID__SPARSITY_RATIO_LIMIT"] = "1.1"
 
-        # chunksize=(8, 2, 128, 1024),
-<<<<<<< HEAD
-        template_name = "PreStackShotGathers3DTime"
-        with pytest.raises(GridTraceSparsityError) as execinfo:
-            segy_to_mdio(
-                segy_spec=segy_spec,
-                mdio_template=TemplateRegistry().get(template_name),
-=======
         with pytest.raises(GridTraceSparsityError) as execinfo:
             segy_to_mdio(
                 segy_spec=segy_spec,
                 mdio_template=TemplateRegistry().get("PreStackShotGathers3DTime"),
->>>>>>> db33c2aa
                 input_location=StorageLocation(str(segy_path)),
                 output_location=StorageLocation(str(zarr_tmp)),
                 overwrite=True,
-                grid_overrides=None,
             )
 
         os.environ["MDIO__GRID__SPARSITY_RATIO_LIMIT"] = "10"
         assert "This grid is very sparse and most likely user error with indexing." in str(execinfo.value)
 
 
-<<<<<<< HEAD
 # TODO(Mark Roberts): Pending PR "Add Seismic3DPreStackTemplate schema".
 # https://github.com/TGSAI/mdio-python/pull/625
 @pytest.mark.skip(reason="AutoShotWrap requires a template that is not implemented yet.")
-@pytest.mark.parametrize("grid_override", ["AutoChannelWrap_AutoShotWrap", None])
-=======
-@pytest.mark.skip(reason="AutoShotWrap requires a template that is not implemented yet.")
 @pytest.mark.parametrize("grid_override", [{"AutoChannelWrap": True}, {"AutoShotWrap": True}, None])
->>>>>>> db33c2aa
 @pytest.mark.parametrize("chan_header_type", [StreamerShotGeometryType.A, StreamerShotGeometryType.B])
 class TestImport6D:
     """Test for 6D segy import with grid overrides."""
@@ -300,29 +189,6 @@
         self,
         segy_mock_4d_shots: dict[StreamerShotGeometryType, Path],
         zarr_tmp: Path,
-<<<<<<< HEAD
-        grid_override: str,
-        chan_header_type: StreamerShotGeometryType,
-    ) -> None:
-        """Test importing a SEG-Y file to MDIO."""
-        match grid_override:
-            case "AutoChannelWrap_AutoShotWrap":
-                grid_overrides = {"AutoChannelWrap": True, "AutoShotWrap": True}
-            case _:
-                grid_overrides = {}
-
-        segy_spec: SegySpec = _segy_spec_mock_4d()
-        segy_path = segy_mock_4d_shots[chan_header_type]
-
-        output_location = StorageLocation(str(zarr_tmp))
-        # The "AutoShotWrap" grid overide requires a template with dimensions
-        # 'channel', 'cable', 'gun', 'shot_line', 'shot_point'
-        # When such template is available, we shall enable this test
-        template_name = "XYZ"  # Placeholder for the template
-        segy_to_mdio(
-            segy_spec=segy_spec,
-            mdio_template=TemplateRegistry().get(template_name),
-=======
         grid_override: dict[str, Any],
         chan_header_type: StreamerShotGeometryType,
     ) -> None:
@@ -334,7 +200,6 @@
         segy_to_mdio(
             segy_spec=segy_spec,
             mdio_template=TemplateRegistry().get("XYZ"),  # Placeholder for the template
->>>>>>> db33c2aa
             input_location=StorageLocation(str(segy_path)),
             output_location=output_location,
             overwrite=True,
@@ -352,22 +217,6 @@
         guns = [1, 2]
         receivers_per_cable = [1, 5, 7, 5]
 
-<<<<<<< HEAD
-        ds = open_dataset(output_location, chunks={})
-
-        assert np.array_equal(ds["gun"].values, guns)
-        assert np.array_equal(ds["shot_point"].values, shots)
-        assert np.array_equal(ds["cable"].values, cables)
-
-        if chan_header_type == StreamerShotGeometryType.B and grid_overrides == {}:
-            expected = list(range(1, np.sum(receivers_per_cable) + 1))
-        else:
-            expected = list(range(1, np.amax(receivers_per_cable) + 1))
-        assert np.array_equal(ds["channel"].values, expected)
-
-        expected = list(range(0, num_samples, 1))
-        assert np.array_equal(ds["time"].values, expected)
-=======
         ds = open_dataset(output_location)
 
         xrt.assert_duckarray_equal(ds["gun"], guns)
@@ -382,7 +231,6 @@
 
         times_expected = list(range(0, num_samples, 1))
         xrt.assert_duckarray_equal(ds["time"], times_expected)
->>>>>>> db33c2aa
 
 
 @pytest.mark.dependency
@@ -426,7 +274,7 @@
 
         attributes = ds.attrs["attributes"]
         assert attributes is not None
-        assert len(attributes) == 7
+        assert len(attributes) == 6
         # Validate all attributes provided by the abstract template
         assert attributes["default_variable_name"] == "amplitude"
         assert attributes["surveyDimensionality"] == "3D"
@@ -434,7 +282,6 @@
         assert attributes["processingStage"] == "post-stack"
         assert attributes["textHeader"] == text_header_teapot_dome()
         assert attributes["binaryHeader"] == binary_header_teapot_dome()
-        assert attributes["gridOverrides"] == {}
 
     def test_variable_metadata(self, zarr_tmp: Path) -> None:
         """Metadata reading tests."""
@@ -497,7 +344,7 @@
         ds = open_dataset(StorageLocation(str(zarr_tmp)))
         inlines = ds["amplitude"][::75, :, :]
         mean, std = inlines.mean(), inlines.std()
-        npt.assert_allclose([mean, std], [1.0555277e-04, 6.0027051e-01], rtol=1e-05)
+        npt.assert_allclose([mean, std], [1.0555277e-04, 6.0027051e-01])
 
     def test_crossline_reads(self, zarr_tmp: Path) -> None:
         """Read and compare every 75 crosslines' mean and std. dev."""
@@ -505,14 +352,14 @@
         xlines = ds["amplitude"][:, ::75, :]
         mean, std = xlines.mean(), xlines.std()
 
-        npt.assert_allclose([mean, std], [-5.0329847e-05, 5.9406823e-01], rtol=1e-06)
+        npt.assert_allclose([mean, std], [-5.0329847e-05, 5.9406823e-01])
 
     def test_zslice_reads(self, zarr_tmp: Path) -> None:
         """Read and compare every 225 z-slices' mean and std. dev."""
         ds = open_dataset(StorageLocation(str(zarr_tmp)))
         slices = ds["amplitude"][:, :, ::225]
         mean, std = slices.mean(), slices.std()
-        npt.assert_allclose([mean, std], [0.005236923, 0.61279935], rtol=1e-06)
+        npt.assert_allclose([mean, std], [0.005236923, 0.61279935])
 
 
 @pytest.mark.dependency("test_3d_import")
