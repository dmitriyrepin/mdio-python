"""This module provides testing helpers for integration testing."""

from collections.abc import Callable

import numpy as np
import xarray as xr
from numpy.typing import DTypeLike
from segy.schema import HeaderField
from segy.schema import SegySpec


def customize_segy_specs(
    segy_spec: SegySpec,
    index_bytes: tuple[int, ...] | None = None,
    index_names: tuple[int, ...] | None = None,
    index_types: tuple[int, ...] | None = None,
<<<<<<< HEAD
    keep_unaltered: bool = False
=======
    keep_unaltered: bool = False,
>>>>>>> faeb616d
) -> SegySpec:
    """Customize SEG-Y specifications with user-defined index fields."""
    if not index_bytes:
        # No customization
        return segy_spec

    index_names = index_names or [f"dim_{i}" for i in range(len(index_bytes))]
    index_types = index_types or ["int32"] * len(index_bytes)

    if not (len(index_names) == len(index_bytes) == len(index_types)):
        err = "All index fields must have the same length."
        raise ValueError(err)

    fields = {}
    if keep_unaltered:
        # Keep unaltered fields, but remove the fields that are being customized
        # to avoid field name duplication
        for f in segy_spec.trace.header.fields:
            if f.name not in index_names:
                fields[f.byte] = f

    # Index the dataset using a spec that interprets the user provided index headers.
    for name, byte, format_ in zip(index_names, index_bytes, index_types, strict=True):
        fields[byte] = HeaderField(name=name, byte=byte, format=format_)
<<<<<<< HEAD
=======

    return segy_spec.customize(trace_header_fields=fields.values())
>>>>>>> faeb616d

    return segy_spec.customize(trace_header_fields=fields.values())

def get_values(arr: xr.DataArray) -> np.ndarray:
    """Extract actual values from an Xarray DataArray."""
    return arr.values


def get_inline_header_values(dataset: xr.Dataset) -> np.ndarray:
    """Extract a specific header value from an Xarray DataArray."""
    return dataset["inline"].values


def validate_variable(  # noqa PLR0913
    dataset: xr.Dataset,
    name: str,
    shape: tuple[int, ...],
    dims: tuple[str, ...],
    data_type: DTypeLike,
    expected_values: range | None,
    actual_value_generator: Callable[[xr.DataArray], np.ndarray] | None = None,
) -> None:
    """Validate the properties of a variable in an Xarray dataset."""
    arr = dataset[name]
    assert shape == arr.shape
    assert set(dims) == set(arr.dims)
    if hasattr(data_type, "fields") and data_type.fields is not None:
        # The following assertion will fail because of differences in offsets
        # assert data_type == arr.dtype

        # Compare field names
<<<<<<< HEAD
        expected_names = [name for name in data_type.names]
        actual_names = [name for name in arr.dtype.names]
        assert expected_names == actual_names

        # Compare field types
        expected_types = [data_type[name].newbyteorder('=') for name in data_type.names]
        actual_types = [arr.dtype[name].newbyteorder('=') for name in arr.dtype.names]
        assert expected_types == actual_types

        # Compare field offsets fails.
        # However, we believe this is acceptable and do not compare offsets
        #   name: 'shot_point' dt_exp: (dtype('>i4'), 196) dt_act: (dtype('<i4'), 180)
=======
        expected_names = list(data_type.names)
        actual_names = list(arr.dtype.names)
        assert expected_names == actual_names

        # Compare field types
        expected_types = [data_type[name] for name in data_type.names]
        actual_types = [arr.dtype[name] for name in arr.dtype.names]
        assert expected_types == actual_types
>>>>>>> faeb616d
    else:
        assert data_type == arr.dtype

    if expected_values is not None and actual_value_generator is not None:
        actual_values = actual_value_generator(arr)
        assert np.array_equal(expected_values, actual_values)<|MERGE_RESOLUTION|>--- conflicted
+++ resolved
@@ -14,11 +14,7 @@
     index_bytes: tuple[int, ...] | None = None,
     index_names: tuple[int, ...] | None = None,
     index_types: tuple[int, ...] | None = None,
-<<<<<<< HEAD
-    keep_unaltered: bool = False
-=======
     keep_unaltered: bool = False,
->>>>>>> faeb616d
 ) -> SegySpec:
     """Customize SEG-Y specifications with user-defined index fields."""
     if not index_bytes:
@@ -43,13 +39,9 @@
     # Index the dataset using a spec that interprets the user provided index headers.
     for name, byte, format_ in zip(index_names, index_bytes, index_types, strict=True):
         fields[byte] = HeaderField(name=name, byte=byte, format=format_)
-<<<<<<< HEAD
-=======
 
     return segy_spec.customize(trace_header_fields=fields.values())
->>>>>>> faeb616d
 
-    return segy_spec.customize(trace_header_fields=fields.values())
 
 def get_values(arr: xr.DataArray) -> np.ndarray:
     """Extract actual values from an Xarray DataArray."""
@@ -79,20 +71,6 @@
         # assert data_type == arr.dtype
 
         # Compare field names
-<<<<<<< HEAD
-        expected_names = [name for name in data_type.names]
-        actual_names = [name for name in arr.dtype.names]
-        assert expected_names == actual_names
-
-        # Compare field types
-        expected_types = [data_type[name].newbyteorder('=') for name in data_type.names]
-        actual_types = [arr.dtype[name].newbyteorder('=') for name in arr.dtype.names]
-        assert expected_types == actual_types
-
-        # Compare field offsets fails.
-        # However, we believe this is acceptable and do not compare offsets
-        #   name: 'shot_point' dt_exp: (dtype('>i4'), 196) dt_act: (dtype('<i4'), 180)
-=======
         expected_names = list(data_type.names)
         actual_names = list(arr.dtype.names)
         assert expected_names == actual_names
@@ -101,7 +79,6 @@
         expected_types = [data_type[name] for name in data_type.names]
         actual_types = [arr.dtype[name] for name in arr.dtype.names]
         assert expected_types == actual_types
->>>>>>> faeb616d
     else:
         assert data_type == arr.dtype
 
